import { useEffect } from 'react';
import { useLocation, Navigate } from 'react-router-dom';
import './App.css';
import { BrowserRouter as Router, Route, Routes } from 'react-router-dom';
import Navbar from './components/Navbar';
import Footer from './components/Footer';
import AboutUs from './pages/AboutUs';
import Blog from './pages/Blog';
import CareFacts from './pages/CareFacts';
import OurProcess from './pages/OurProcess';
import Plans from './pages/Plans';
import BookCaregiver from './pages/BookCaregiver';
import Home from './pages/Home';
import BecomeCaregiver from './pages/BecomeCaregiver';
import OrderFaq from './main-app/pages/care-giver/OrderFaq';
import LoginPage from './main-app/pages/LoginPage';
import RegisterPage from './main-app/pages/RegisterPage';
import { ToastContainer } from 'react-toastify';
import 'react-toastify/dist/ReactToastify.css';
import ProtectedRoute from './main-app/components/auth/ProtectedRoute';
import MainAppRoutes from './main-app/routes';
import { logout } from './main-app/services/auth';
import { AuthProvider } from './main-app/context/AuthContext';
import CreateGig from './main-app/pages/care-giver/CreateGig';
import Messages from './main-app/pages/Messages';
import Notifications from './main-app/components/Notifications/Notifications';
import ContentBlog from './components/ContentfulBlog/Blog';
import ContentBlogPost from './components/ContentfulBlog/BlogPost';
import {BlogProvider} from './main-app/context/BlogContext';
//Added for viewing Order Pages
import Order from './main-app/components/orders/MyOrders';
import Order2 from './main-app/components/orders/OrderTasks&Details';

function ScrollToTop() {
  const location = useLocation();
  useEffect(() => {
    window.scrollTo(0, 0);
  }, [location]);
  return null;
}

function App() {
    return (
      <AuthProvider>
        <BlogProvider>
        <Router>
          <AppContent />
        </Router>
        </BlogProvider>
      </AuthProvider>
    );
  }
  
  function AppContent() {
    const location = useLocation();
  
    // Define unprotected routes
    const unprotectedRoutes = [
      '/',
      '/about-us',
      '/blog',
      '/contentful-blog',
      '/care-facts',
      '/our-process',
      '/plans',
      '/book-caregiver',
      '/become-caregiver',
      '/login',
      '/register',
      '/Notifications',
<<<<<<< HEAD
      '/create-gig',
      '/MyOrders',
      '/OrderTasks&Details'
=======
      '/order-faq', 
>>>>>>> 532ce4aa
    ];
  
    // Check if current path is unprotected
    const isUnprotectedRoute = unprotectedRoutes.includes(location.pathname.toLowerCase());
  
    return (
      <div className="App">
        {isUnprotectedRoute && <Navbar />}
        <ScrollToTop />
        <Routes>
          <Route path="/" element={<Home />} />
          <Route path="/about-us" element={<AboutUs />} />
          <Route path="/blog" element={<Blog />} />
          <Route path="/contentful-blog" element={<ContentBlog />} />
          <Route path="/contentful-blog/:id" element={<ContentBlogPost />} />
          <Route path="/care-facts" element={<CareFacts />} />
          <Route path="/our-process" element={<OurProcess />} />
          <Route path="/create-gig" element={<CreateGig />} />
          <Route path="/messages" element={<Messages />} />
          <Route path="/plans" element={<Plans />} />
          <Route path="/book-caregiver" element={<BookCaregiver />} />
          <Route path="/become-caregiver" element={<BecomeCaregiver />} />
          <Route path="/login" element={<LoginPage />} />
          <Route path="/register" element={<RegisterPage />} />
          <Route path="/Notifications" element={<Notifications />} />
<<<<<<< HEAD
          <Route path="/MyOrders" element={<Order />} />
          <Route path="/OrderTasks&Details" element={<Order2 />} />
=======
          <Route path="/order-faq" element={<OrderFaq />} /> 
>>>>>>> 532ce4aa
          <Route
            path="/app/*"
            element={
              <ProtectedRoute>
                <MainAppRoutes />
              </ProtectedRoute>
            }
          />
          <Route
            path="/logout"
            element={() => {
              logout();
              return <Navigate to="/login" replace />;
            }}
          />
        </Routes>
        <Footer />
        <ToastContainer
          position="bottom-right"
          autoClose={5000}
          hideProgressBar={false}
          newestOnTop={false}
          closeOnClick
          rtl={false}
          pauseOnFocusLoss
          draggable
          pauseOnHover
        />
      </div>
    );
  }
  
  export default App;  <|MERGE_RESOLUTION|>--- conflicted
+++ resolved
@@ -68,13 +68,10 @@
       '/login',
       '/register',
       '/Notifications',
-<<<<<<< HEAD
       '/create-gig',
       '/MyOrders',
-      '/OrderTasks&Details'
-=======
+      '/OrderTasks&Details',
       '/order-faq', 
->>>>>>> 532ce4aa
     ];
   
     // Check if current path is unprotected
@@ -100,12 +97,9 @@
           <Route path="/login" element={<LoginPage />} />
           <Route path="/register" element={<RegisterPage />} />
           <Route path="/Notifications" element={<Notifications />} />
-<<<<<<< HEAD
           <Route path="/MyOrders" element={<Order />} />
           <Route path="/OrderTasks&Details" element={<Order2 />} />
-=======
           <Route path="/order-faq" element={<OrderFaq />} /> 
->>>>>>> 532ce4aa
           <Route
             path="/app/*"
             element={
