import { useEffect } from 'react';
import { useLocation, Navigate } from 'react-router-dom';
import './App.css';
import { BrowserRouter as Router, Route, Routes } from 'react-router-dom';
import Navbar from './components/Navbar';
import Footer from './components/Footer';
import AboutUs from './pages/AboutUs';
import Blog from './pages/Blog';
import CareFacts from './pages/CareFacts';
import OurProcess from './pages/OurProcess';
import Plans from './pages/Plans';
import BookCaregiver from './pages/BookCaregiver';
import Home from './pages/Home';
import BecomeCaregiver from './pages/BecomeCaregiver';
import OrderFaq from './main-app/pages/care-giver/OrderFaq';
import LoginPage from './main-app/pages/LoginPage';
import RegisterPage from './main-app/pages/RegisterPage';
import { ToastContainer } from 'react-toastify';
import 'react-toastify/dist/ReactToastify.css';
import ProtectedRoute from './main-app/components/auth/ProtectedRoute';
import MainAppRoutes from './main-app/routes';
import { logout } from './main-app/services/auth';
import { AuthProvider } from './main-app/context/AuthContext';
import CreateGig from './main-app/pages/care-giver/CreateGig';
import Messages from './main-app/pages/Messages';
import Notifications from './main-app/components/Notifications/Notifications';
import ContentBlog from './components/ContentfulBlog/Blog';
import ContentBlogPost from './components/ContentfulBlog/BlogPost';
import {BlogProvider} from './main-app/context/BlogContext';
//Added for viewing Order Pages
import Order from './main-app/components/orders/MyOrders';
import Order2 from './main-app/components/orders/OrderTasks&Details';
import ResolutionCenter from './main-app/components/orders/ResolutionCenter';
//Added for viewing Caregiver Profile
import CaregiverProfile from './main-app/components/caregiver_settings/CaregiverProfile';
import CaregiverSettings from './main-app/components/caregiver_settings/CaregiverSettings';
import CaregiverDashboard from './main-app/pages/care-giver/care-giver-dashboard/CaregiverDashboard ';

import Caregivergigpage from './main-app/components/Caregivergigpage/Caregivergigpage';



function ScrollToTop() {
  const location = useLocation();
  useEffect(() => {
    window.scrollTo(0, 0);
  }, [location]);
  return null;
}

function App() {
    return (
      <AuthProvider>
        <BlogProvider>
        <Router>
          <AppContent />
        </Router>
        </BlogProvider>
      </AuthProvider>
    );
  }
  
  function AppContent() {
    const location = useLocation();
  
    // Define unprotected routes
    const unprotectedRoutes = [
      '/',
      '/about-us',
      '/blog',
      '/contentful-blog',
      '/care-facts',
      '/our-process',
      '/plans',
      '/book-caregiver',
      '/become-caregiver',
      '/login',
      '/register',
      '/Notifications',
      '/create-gig',
<<<<<<< HEAD
      '/Caregivergigpage',
=======
      '/MyOrders',
      '/OrderTasks&Details',
      '/order-faq', 
      '/ResolutionCenter',
      '/CaregiverProfile',
      '/CaregiverSettings',
      '/Caregiver-Dashboard',
>>>>>>> f7c656cb
    ];
  
    // Check if current path is unprotected
    const isUnprotectedRoute = unprotectedRoutes.includes(location.pathname.toLowerCase());
  
    return (
      <div className="App">
        {isUnprotectedRoute && <Navbar />}
        <ScrollToTop />
        <Routes>
          <Route path="/" element={<Home />} />
          <Route path="/about-us" element={<AboutUs />} />
          <Route path="/blog" element={<Blog />} />
          <Route path="/contentful-blog" element={<ContentBlog />} />
          <Route path="/contentful-blog/:id" element={<ContentBlogPost />} />
          <Route path="/care-facts" element={<CareFacts />} />
          <Route path="/our-process" element={<OurProcess />} />
          <Route path="/create-gig" element={<CreateGig />} />
          <Route path="/messages" element={<Messages />} />
          <Route path="/plans" element={<Plans />} />
          <Route path="/book-caregiver" element={<BookCaregiver />} />
          <Route path="/become-caregiver" element={<BecomeCaregiver />} />
          <Route path="/login" element={<LoginPage />} />
          <Route path="/register" element={<RegisterPage />} />
          <Route path="/Notifications" element={<Notifications />} />
<<<<<<< HEAD
          <Route path="/Caregivergigpage" element={<Caregivergigpage />} />

=======
          <Route path="/MyOrders" element={<Order />} />
          <Route path="/OrderTasks&Details" element={<Order2 />} />
          <Route path="/order-faq" element={<OrderFaq />} /> 
          <Route path="/ResolutionCenter" element={<ResolutionCenter />} />
          <Route path="/CaregiverProfile" element={<CaregiverProfile />} />
          <Route path="/CaregiverSettings" element={<CaregiverSettings />} />
          <Route path="/Caregiver-Dashboard" element={<CaregiverDashboard />} />
>>>>>>> f7c656cb
          <Route
            path="/app/*"
            element={
              <ProtectedRoute>
                <MainAppRoutes />
              </ProtectedRoute>
            }
          />
          <Route
            path="/logout"
            element={() => {
              logout();
              return <Navigate to="/login" replace />;
            }}
          />
        </Routes>
        <Footer />
        <ToastContainer
          position="bottom-right"
          autoClose={5000}
          hideProgressBar={false}
          newestOnTop={false}
          closeOnClick
          rtl={false}
          pauseOnFocusLoss
          draggable
          pauseOnHover
        />
      </div>
    );
  }
  
  export default App;  <|MERGE_RESOLUTION|>--- conflicted
+++ resolved
@@ -78,9 +78,9 @@
       '/register',
       '/Notifications',
       '/create-gig',
-<<<<<<< HEAD
+
       '/Caregivergigpage',
-=======
+
       '/MyOrders',
       '/OrderTasks&Details',
       '/order-faq', 
@@ -88,7 +88,7 @@
       '/CaregiverProfile',
       '/CaregiverSettings',
       '/Caregiver-Dashboard',
->>>>>>> f7c656cb
+
     ];
   
     // Check if current path is unprotected
@@ -114,10 +114,10 @@
           <Route path="/login" element={<LoginPage />} />
           <Route path="/register" element={<RegisterPage />} />
           <Route path="/Notifications" element={<Notifications />} />
-<<<<<<< HEAD
+
           <Route path="/Caregivergigpage" element={<Caregivergigpage />} />
 
-=======
+
           <Route path="/MyOrders" element={<Order />} />
           <Route path="/OrderTasks&Details" element={<Order2 />} />
           <Route path="/order-faq" element={<OrderFaq />} /> 
@@ -125,7 +125,7 @@
           <Route path="/CaregiverProfile" element={<CaregiverProfile />} />
           <Route path="/CaregiverSettings" element={<CaregiverSettings />} />
           <Route path="/Caregiver-Dashboard" element={<CaregiverDashboard />} />
->>>>>>> f7c656cb
+
           <Route
             path="/app/*"
             element={
