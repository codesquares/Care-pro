--- conflicted
+++ resolved
@@ -298,56 +298,8 @@
     margin-bottom: 0.5rem;
   }
 
-<<<<<<< HEAD
-  table {
-    width: 100%;
-    height:70%;
-    border: 1px solid;
-    border-color: black;
-    border-collapse: collapse;
-
-    th,td {
-      border: 1px solid black;
-      padding: 8px;
-      text-align: flex-start;
-      position: relative;
-      
-      input, textarea, select {
-        width: 100%;
-        padding: 4px;
-        
-        &.error {
-          border: 1px solid #e74c3c !important;
-          background-color: #fdf2f2 !important;
-        }
-      }
-      
-      .validation-error {
-        color: #e74c3c;
-        font-size: 0.75rem;
-        margin-top: 0.25rem;
-        display: block;
-        position: absolute;
-        bottom: -15px;
-        left: 8px;
-        right: 8px;
-        background-color: white;
-        padding: 2px 4px;
-        border-radius: 2px;
-        z-index: 10;
-      }
-    }
-
-    th {
-      background-color: #f4f4f4;
-      font-weight: bold;
-      color:black;
-    }
-    
-=======
   input,
   select,
->>>>>>> d3a8f7d97cb25569b4a5ab53a34841907a9b133b
   textarea {
     padding: 0.75rem 1rem;
     border: 1px solid #ddd;
