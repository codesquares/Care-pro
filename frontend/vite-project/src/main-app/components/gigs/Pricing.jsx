--- conflicted
+++ resolved
@@ -162,13 +162,11 @@
 import React, { useState } from "react";
 import "./Pricing.scss";
 
-<<<<<<< HEAD
 const PricingTable = ({ pricing, onPricingChange, onFieldFocus, onFieldBlur, onFieldHover, onFieldLeave, validationErrors = {} }) => {
   const handleInputChange = (plan, field, value) => {
     const updatedPricing = { ...pricing, [plan]: { ...pricing[plan], [field]: value } };
     onPricingChange(updatedPricing);
   };
-
   const getFieldError = (plan, field) => {
     return validationErrors[plan.toLowerCase()]?.[field];
   };
@@ -179,10 +177,10 @@
 
 
   return (
-    <div className="pricing-table">
-      <div className="pricing-table-header">
-        <h3>Price and Packages</h3>
-        <p>Create packages and select prices for each offering.</p>
+    <div className="pricing-card">
+      <div className="pricing-header">
+        <h3>Pricing</h3>
+        <p>Set up your service price and details for the Basic package.</p>
         {validationErrors.general && (
           <div className="validation-error general-error">
             {validationErrors.general}
@@ -195,276 +193,6 @@
         )}
       </div>
 
-      <table className="table-styles">
-        <thead>
-          <tr>
-            <th>Basic</th>
-            <th>Standard</th>
-            <th>Premium</th>
-          </tr>
-        </thead>
-        <tbody>
-          {/* Name Your Package */}
-          <tr>
-            <td>
-              <input
-                type="text"
-                value={pricing.Basic.name}
-                onChange={(e) => handleInputChange("Basic", "name", e.target.value)}
-                onFocus={() => onFieldFocus('pricing-basic-name')}
-                onBlur={onFieldBlur}
-                onMouseEnter={(e) => onFieldHover && onFieldHover('pricing-basic-name', e)}
-                onMouseLeave={(e) => onFieldLeave && onFieldLeave(e)}
-                placeholder="Basic Package"
-                className={hasFieldError("Basic", "name") ? 'error' : ''}
-              />
-              {getFieldError("Basic", "name") && (
-                <div className="validation-error">
-                  {getFieldError("Basic", "name")}
-                </div>
-              )}
-            </td>
-            <td>
-              <input
-                type="text"
-                value={pricing.Standard.name}
-                onChange={(e) => handleInputChange("Standard", "name", e.target.value)}
-                onFocus={() => onFieldFocus('pricing-standard-name')}
-                onBlur={onFieldBlur}
-                onMouseEnter={(e) => onFieldHover && onFieldHover('pricing-standard-name', e)}
-                onMouseLeave={(e) => onFieldLeave && onFieldLeave(e)}
-                placeholder="Standard Package"
-                className={hasFieldError("Standard", "name") ? 'error' : ''}
-              />
-              {getFieldError("Standard", "name") && (
-                <div className="validation-error">
-                  {getFieldError("Standard", "name")}
-                </div>
-              )}
-            </td>
-            <td>
-              <input
-                type="text"
-                value={pricing.Premium.name}
-                onChange={(e) => handleInputChange("Premium", "name", e.target.value)}
-                onFocus={() => onFieldFocus('pricing-premium-name')}
-                onBlur={onFieldBlur}
-                onMouseEnter={(e) => onFieldHover && onFieldHover('pricing-premium-name', e)}
-                onMouseLeave={(e) => onFieldLeave && onFieldLeave(e)}
-                placeholder="Premium Package"
-                className={hasFieldError("Premium", "name") ? 'error' : ''}
-              />
-              {getFieldError("Premium", "name") && (
-                <div className="validation-error">
-                  {getFieldError("Premium", "name")}
-                </div>
-              )}
-            </td>
-          </tr>
-
-          {/* Describe Details */}
-          <tr>
-            <td>
-              <textarea
-                value={pricing.Basic.details}
-                onChange={(e) => handleInputChange("Basic", "details", e.target.value)}
-                onFocus={() => onFieldFocus('pricing-basic-details')}
-                onBlur={onFieldBlur}
-                onMouseEnter={(e) => onFieldHover && onFieldHover('pricing-basic-details', e)}
-                onMouseLeave={(e) => onFieldLeave && onFieldLeave(e)}
-                placeholder="Describe tasks for Basic package and sepreate with ;"
-                className={hasFieldError("Basic", "details") ? 'error' : ''}
-              />
-              {getFieldError("Basic", "details") && (
-                <div className="validation-error">
-                  {getFieldError("Basic", "details")}
-                </div>
-              )}
-            </td>
-            <td>
-              <textarea
-                value={pricing.Standard.details}
-                onChange={(e) => handleInputChange("Standard", "details", e.target.value)}
-                onFocus={() => onFieldFocus('pricing-standard-details')}
-                onBlur={onFieldBlur}
-                onMouseEnter={(e) => onFieldHover && onFieldHover('pricing-standard-details', e)}
-                onMouseLeave={(e) => onFieldLeave && onFieldLeave(e)}
-                placeholder="Describe tasks for Standard package and sepreate with ;"
-                className={hasFieldError("Standard", "details") ? 'error' : ''}
-              />
-              {getFieldError("Standard", "details") && (
-                <div className="validation-error">
-                  {getFieldError("Standard", "details")}
-                </div>
-              )}
-            </td>
-            <td>
-              <textarea
-                value={pricing.Premium.details}
-                onChange={(e) => handleInputChange("Premium", "details", e.target.value)}
-                onFocus={() => onFieldFocus('pricing-premium-details')}
-                onBlur={onFieldBlur}
-                onMouseEnter={(e) => onFieldHover && onFieldHover('pricing-premium-details', e)}
-                onMouseLeave={(e) => onFieldLeave && onFieldLeave(e)}
-                placeholder="Describe tasks for Premium package and sepreate with ;"
-                className={hasFieldError("Premium", "details") ? 'error' : ''}
-              />
-              {getFieldError("Premium", "details") && (
-                <div className="validation-error">
-                  {getFieldError("Premium", "details")}
-                </div>
-              )}
-            </td>
-          </tr>
-
-          {/* Delivery Time */}
-          <tr>
-            <td>
-              <select
-                value={pricing.Basic.deliveryTime}
-                onChange={(e) => handleInputChange("Basic", "deliveryTime", e.target.value)}
-                onFocus={() => onFieldFocus('pricing-basic-delivery')}
-                onBlur={onFieldBlur}
-                onMouseEnter={(e) => onFieldHover && onFieldHover('pricing-basic-delivery', e)}
-                onMouseLeave={(e) => onFieldLeave && onFieldLeave(e)}
-                className={hasFieldError("Basic", "deliveryTime") ? 'error' : ''}
-              >
-                <option value="">Select Delivery Time</option>
-                <option value="1 day (once per week)">1 day (once per week)</option>
-                <option value="3 days (3 times per week)">3 days (3 times per week)</option>
-                <option value="5 days or more">5 days or more</option>
-              </select>
-              {getFieldError("Basic", "deliveryTime") && (
-                <div className="validation-error">
-                  {getFieldError("Basic", "deliveryTime")}
-                </div>
-              )}
-            </td>
-            <td>
-              <select
-                value={pricing.Standard.deliveryTime}
-                onChange={(e) => handleInputChange("Standard", "deliveryTime", e.target.value)}
-                onFocus={() => onFieldFocus('pricing-standard-delivery')}
-                onBlur={onFieldBlur}
-                onMouseEnter={(e) => onFieldHover && onFieldHover('pricing-standard-delivery', e)}
-                onMouseLeave={(e) => onFieldLeave && onFieldLeave(e)}
-                className={hasFieldError("Standard", "deliveryTime") ? 'error' : ''}
-              >
-                <option value="">Select Delivery Time</option>
-                <option value="1 day (once per week)">1 day (once per week)</option>
-                <option value="3 days (3 times per week)">3 days (3 times per week)</option>
-                <option value="5 days or more">5 days or more</option>
-              </select>
-              {getFieldError("Standard", "deliveryTime") && (
-                <div className="validation-error">
-                  {getFieldError("Standard", "deliveryTime")}
-                </div>
-              )}
-            </td>
-            <td>
-              <select
-                value={pricing.Premium.deliveryTime}
-                onChange={(e) => handleInputChange("Premium", "deliveryTime", e.target.value)}
-                onFocus={() => onFieldFocus('pricing-premium-delivery')}
-                onBlur={onFieldBlur}
-                onMouseEnter={(e) => onFieldHover && onFieldHover('pricing-premium-delivery', e)}
-                onMouseLeave={(e) => onFieldLeave && onFieldLeave(e)}
-                className={hasFieldError("Premium", "deliveryTime") ? 'error' : ''}
-              >
-                <option value="">Select Delivery Time</option>
-                <option value="1 day (once per week)">1 day (once per week)</option>
-                <option value="3 days (3 times per week)">3 days (3 times per week)</option>
-                <option value="5 days or more">5 days or more</option>
-              </select>
-              {getFieldError("Premium", "deliveryTime") && (
-                <div className="validation-error">
-                  {getFieldError("Premium", "deliveryTime")}
-                </div>
-              )}
-            </td>
-          </tr>
-
-          {/* Minimum Amount */}
-          <tr>
-            <td className="amount-row">
-              <input
-                type="number"
-                value={pricing.Basic.amount}
-                onChange={(e) => handleInputChange("Basic", "amount", e.target.value)}
-                onFocus={() => onFieldFocus('pricing-basic-amount')}
-                onBlur={onFieldBlur}
-                onMouseEnter={(e) => onFieldHover && onFieldHover('pricing-basic-amount', e)}
-                onMouseLeave={(e) => onFieldLeave && onFieldLeave(e)}
-                placeholder="₦0.00"
-                className={hasFieldError("Basic", "amount") ? 'error' : ''}
-              />
-              {getFieldError("Basic", "amount") && (
-                <div className="validation-error">
-                  {getFieldError("Basic", "amount")}
-                </div>
-              )}
-            </td>
-            <td className="amount-row">
-              <input
-                type="number"
-                value={pricing.Standard.amount}
-                onChange={(e) => handleInputChange("Standard", "amount", e.target.value)}
-                onFocus={() => onFieldFocus('pricing-standard-amount')}
-                onBlur={onFieldBlur}
-                onMouseEnter={(e) => onFieldHover && onFieldHover('pricing-standard-amount', e)}
-                onMouseLeave={(e) => onFieldLeave && onFieldLeave(e)}
-                placeholder="₦0.00"
-                className={hasFieldError("Standard", "amount") ? 'error' : ''}
-              />
-              {getFieldError("Standard", "amount") && (
-                <div className="validation-error">
-                  {getFieldError("Standard", "amount")}
-                </div>
-              )}
-            </td>
-            <td className="amount-row">
-              <input
-                type="number"
-                value={pricing.Premium.amount}
-                onChange={(e) => handleInputChange("Premium", "amount", e.target.value)}
-                onFocus={() => onFieldFocus('pricing-premium-amount')}
-                onBlur={onFieldBlur}
-                onMouseEnter={(e) => onFieldHover && onFieldHover('pricing-premium-amount', e)}
-                onMouseLeave={(e) => onFieldLeave && onFieldLeave(e)}
-                placeholder="₦0.00"
-                className={hasFieldError("Premium", "amount") ? 'error' : ''}
-              />
-              {getFieldError("Premium", "amount") && (
-                <div className="validation-error">
-                  {getFieldError("Premium", "amount")}
-                </div>
-              )}
-            </td>
-          </tr>
-        </tbody>
-      </table>
-=======
-const PricingTable = ({ onPricingChange }) => {
-  const [basic, setBasic] = useState({
-    name: "",
-    details: "",
-    deliveryTime: "",
-    amount: "",
-  });
-
-  const handleChange = (field, value) => {
-    const updated = { ...basic, [field]: value };
-    setBasic(updated);
-    onPricingChange({ Basic: updated }); // keep the shape for parent compatibility
-  };
-
-  return (
-    <div className="pricing-card">
-      <div className="pricing-header">
-        <h3>Pricing</h3>
-        <p>Set up your service price and details for the Basic package.</p>
-      </div>
-
       <div className="pricing-field">
         <label>Package Name</label>
         <input
@@ -507,7 +235,6 @@
           onChange={(e) => handleChange("amount", e.target.value)}
         />
       </div>
->>>>>>> d3a8f7d9
     </div>
   );
 };
