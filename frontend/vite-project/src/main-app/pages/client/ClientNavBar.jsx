--- conflicted
+++ resolved
@@ -18,13 +18,6 @@
   const user = JSON.parse(localStorage.getItem("userDetails"));
   const userName = user?.firstName ? `${user.firstName} ${user.lastName}` : "";
 
-<<<<<<< HEAD
-  // const getInitials = (name) => {
-  //   const names = name.split(" ");
-  //   const initials = names.map((n) => n[0].toUpperCase()).join("");
-  //   return initials.slice(0, 2);
-  // };
-=======
  const getInitials = (name) => {
   if (!name || typeof name !== "string") return "";
 
@@ -33,7 +26,6 @@
 
   return initials.slice(0, 2);
 };
->>>>>>> b4944515
 
   const IconLink = ({ to, icon, alt }) => (
     <li className="nav-link icon-link" onClick={() => navigate(to)}>
