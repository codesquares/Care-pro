--- conflicted
+++ resolved
@@ -18,7 +18,6 @@
     confirmPassword: "",
   });
 
-<<<<<<< HEAD
   useEffect(() => {
     const user = JSON.parse(localStorage.getItem("userDetails"));
     if (user && user.role) {
@@ -31,9 +30,7 @@
       }
     }
   }, []);
-=======
   //please generate a unique username, add middlename ensure middle name is not null so that a random middlename is not added
->>>>>>> 9b4435b1
 
   const [userType, setUserType] = useState(""); // New state for user type
   const [errors, setErrors] = useState({});
