--- conflicted
+++ resolved
@@ -71,12 +71,8 @@
     justify-content: flex-start;
     align-items: center;
     padding: 2rem 3rem;
-<<<<<<< HEAD
-    overflow-y: auto;
-=======
     /* Allow internal scroll if content exceeds viewport height */
     overflow: visible;
->>>>>>> ebf1b55d
     max-width: 700px;
     margin: 0 auto;
     min-height: 100vh;
@@ -237,26 +233,18 @@
     background: transparent;
     border: none;
     cursor: pointer;
-<<<<<<< HEAD
-    padding: 6px;
-=======
     padding: 0;
     width: 36px;
     height: 36px;
->>>>>>> ebf1b55d
     display: flex;
     align-items: center;
     justify-content: center;
     color: #666;
     transition: color 0.2s ease;
-<<<<<<< HEAD
-    z-index: 10;
+    z-index: 2; /* keep above input */
     width: 32px;
     height: 32px;
     border-radius: 4px;
-=======
-    z-index: 2; /* keep above input */
->>>>>>> ebf1b55d
 
     &:hover {
       color: var(--primary-color);
