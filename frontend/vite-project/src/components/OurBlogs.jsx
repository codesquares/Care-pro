--- conflicted
+++ resolved
@@ -3,11 +3,7 @@
 import story5 from "../assets/story5.png";
 import arrow from "../assets/arrow-right.svg"; 
 import expandIcon from "../assets/ExpandIcon .png"
-<<<<<<< HEAD
-import "../styles/components/ourblog.scss";
-=======
 import "../styles/components/ourBlogs.scss";
->>>>>>> 4aa221c9
 
 const OurBlogs = () => {
   const [isModalOpen, setIsModalOpen] = useState(false);
