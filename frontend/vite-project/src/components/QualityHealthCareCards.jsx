--- conflicted
+++ resolved
@@ -9,10 +9,7 @@
 import QHCC6 from "../assets/QHCC6.jpg";
 import QHCC7 from "../assets/QHCC7.jpg";
 import QHCC8 from "../assets/QHCC8.jpg";
-<<<<<<< HEAD
 import "../styles/components/qualityHealthCareCards.scss";
-=======
->>>>>>> 4aa221c9
 
 const services = [
   {
